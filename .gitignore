.DS_Store
/.build
/Packages
<<<<<<< HEAD
/Output
=======
Output/*
>>>>>>> 957a50fb
/*.xcodeproj
xcuserdata/<|MERGE_RESOLUTION|>--- conflicted
+++ resolved
@@ -1,10 +1,6 @@
 .DS_Store
 /.build
 /Packages
-<<<<<<< HEAD
-/Output
-=======
 Output/*
->>>>>>> 957a50fb
 /*.xcodeproj
 xcuserdata/