--- conflicted
+++ resolved
@@ -76,12 +76,7 @@
 internal let orientThreshold:Double = circleThreshold
 
 
-<<<<<<< HEAD
-internal let HomeFolder = ProcessInfo.processInfo.environment["HOME"] ?? "/Users/nemo"
-internal let ProjectFolder = HomeFolder + "/CloudStation/Projects/VoroBox"
-=======
 internal let ProjectFolder = FileManager.default.currentDirectoryPath
->>>>>>> 957a50fb
 internal let ZoneFolder = ProjectFolder + "/Zones"
 internal let OutputFolder = ProjectFolder + "/Output"
 internal var showCount = 0
@@ -598,11 +593,7 @@
     
     // Not empty
     if convexNext.isEmpty { return }
-<<<<<<< HEAD
     if showMe > 1  {
-=======
-    if showMe > 0  {
->>>>>>> 957a50fb
       print("Join Hulls")
       showVoronoi(label: "jl_", type: "Delaunay")
     }
@@ -830,11 +821,7 @@
     var hubPoints = Array<Array<Double>>()
     var hubRadii  = Dictionary<Int, Double>()
     var isLinear  = Set<Int>()
-<<<<<<< HEAD
     if showMe != 0 {
-=======
-    if showMe > 0 {
->>>>>>> 957a50fb
       print("Pass 1")
       print("\tFind hub generators")
       showVoronoi(label: "fh_")
@@ -943,11 +930,7 @@
           let i2y = Triangulation.coords[2 * i2 + 1]
           
           // if i1 is j & i2 is g this is done (only one triangle ie [hjg]
-<<<<<<< HEAD
           // Only one triangle never occurs for a colinear point
-=======
-          // One triangle only never occurs for a colinear point
->>>>>>> 957a50fb
           let c = j == i1 && g == i2 ? centre! : inCentre(hx, hy, i1x, i1y, i2x, i2y)
           
           // Get r2
@@ -988,28 +971,21 @@
           hubRadii[h] = hubSize
         }
         
-<<<<<<< HEAD
         // Debugging
-        if showMe != 0 {
+        if showMe > 1 {
           print("\thub => \(h)")
           print("\tindex => \(hubPoints.count - 1)")
           print("\tcentre => \(hubPoints.last!)")
           print("\tradius => \(hubRadii[h]!.squareRoot())")
         }
         
-=======
->>>>>>> 957a50fb
       } while loopStart != fº
     } // End of each loop
  
     // Second pass computes the constructor vertices
     // Get the vertices used to construct the conforming Voronoi diagram
     var hubIndex = 0
-<<<<<<< HEAD
     if showMe != 0 {
-=======
-    if showMe > 0 {
->>>>>>> 957a50fb
       print("Pass 2")
       print("\tCompute hub sentinels")
     }
@@ -1175,16 +1151,13 @@
         // First is the hub; last is always either the hub or rº
         Triangulation.loopVertices[iº] = [h, sº, pº, qº, rº]
         
-<<<<<<< HEAD
-        if showMe != 0 {
+        if showMe > 1 {
           print("\thub => \(h)")
           print("\t\tindex => \(iº), \(hubIndex-1)")
           print("\t\tlist => \(Triangulation.loopVertices[iº]!)")
         }
         
         
-=======
->>>>>>> 957a50fb
         // Save first encounter as the loop hook - need to maintain the
         // ordering of the loops; currently this is g->h
         if jº == iº {
@@ -1198,11 +1171,7 @@
     } // End of Second Pass
     
     // Third pass folds out loops; removing the hub vertices
-<<<<<<< HEAD
     if showMe != 0 {
-=======
-    if showMe > 0 {
->>>>>>> 957a50fb
       print("Pass 3")
       print("\tFold Out Hub Corners")
       showVoronoi(label: "fo_", type: "Delaunay")
@@ -1240,12 +1209,9 @@
       
       // So the stop vertex is g or 'loopStop'
       var loopStop = EmptyVertex // Not initialized yet
-<<<<<<< HEAD
  
       if showMe > 1 { showLoop(label: "Initial Loop \(iº)", f) }
 
-=======
->>>>>>> 957a50fb
       
       // Get the next index and hub
       var convexVertex = EmptyVertex
@@ -1263,10 +1229,9 @@
         // Adjust the stop
         if EmptyVertex == loopStop {
           loopStop = sº
-<<<<<<< HEAD
-        }
-        
-        if showMe != 0 {
+        }
+        
+        if showMe > 1 {
           let h = list[hIndex]
           print("\tindex => \(iº)")
           print("\t\tlist => \(list)\n")
@@ -1426,152 +1391,6 @@
         
         if showMe > 1 { showLoop(label: "Flipped Vertex => \(pº)", f) }
         showVoronoi(label: "fo_", type: "Delaunay")
-=======
-        }
-        
-        if showMe > 0 {
-          let h = list[hIndex]
-          print("\th  => \(h): [\(Triangulation.coords[2 * h]), \(Triangulation.coords[2 * h + 1])]")
-          print("\tsº => \(sº): [\(Triangulation.coords[2 * sº]), \(Triangulation.coords[2 * sº + 1])]")
-          print("\tpº => \(pº): [\(Triangulation.coords[2 * pº]), \(Triangulation.coords[2 * pº + 1])]")
-          print("\tqº => \(qº): [\(Triangulation.coords[2 * qº]), \(Triangulation.coords[2 * qº + 1])]")
-          print("\trº => \(rº): [\(Triangulation.coords[2 * rº]), \(Triangulation.coords[2 * rº + 1])]")
-        }
-        
-        
-        // Convex hubs always look like this (labels refer to internal edges),
-        //    eº and fº point in the opposite direction to e & f
-        //
-        //                Convex Hub
-        //            eº+1
-        //         sº----- g
-        //          \     /
-        //      eº+2 \ eº/e
-        //            \ /
-        //             h ----- pº
-        //            / \
-        //      fº+1 / fº\f
-        //          /     \
-        //         rº ---- j
-        //            fº+2
-        //
-        // Reflex hubs like this
-        //
-        //            g
-        //           / \     pº
-        //      eº+1/ eº\e  /
-        //         /     \ /
-        //        rº ---- h
-        //         \     / \
-        //      fº+2\ fº/f  \
-        //           \ /     qº
-        //            j
-        //
-        
-        // Add the external vertices
-        // fº     is the edge j -> h
-        // fº + 1 is the edge h -> rº
-        let fº = addVertex(outside: f, vertex: rº)
-        
-        // Add sº (which may just be rº)
-        // eº     is the edge h  -> g
-        // eº + 2 is the edge sº -> h
-        let eº = addVertex(outside: e, vertex: sº)
-        
-        // The values of e & f can be updated here
-        e = eº + 1
-        f = fº + 2
-        
-        // Need to link rº and sº if they're equal
-        if rº == sº {
-          // Link edges - reflex corner or colinear
-          link(fº + 1, eº + 2)
-          
-          // This changes the hull!
-          loopEdges(delete: eº + 2)
-          loopEdges(delete: fº + 1)
-          
-          // For debugging
-          if showMe > 0 && pº == qº {
-            print("\tpº => \(pº): [\(Triangulation.coords[2 * pº]), \(Triangulation.coords[2 * pº + 1])]")
-            print("\trº => \(rº): [\(Triangulation.coords[2 * rº]), \(Triangulation.coords[2 * rº + 1])]")
-          }
-        } else if EmptyVertex == convexVertex {
-          // This is the new hook for this loop
-          // All loops have some convex corners
-          convexVertex = rº
-          Triangulation.loopHooks[sº] = rº
-        }
-        
-        // The triangulation is no longer locally Delaunay
-        var trackedEdges = Array<Int>([e, f])
-        
-        // Shorthand
-//        func updateBoundary() {
-//          e = trackedEdges[0]
-//          f = trackedEdges[1]
-//        }
-        
-        // Update the triangulation
-        if flipVertex(onEdge: f, trackBoundaries: &trackedEdges) {
-          e = trackedEdges[0]
-          f = trackedEdges[1]
-        }
-
-        // Convex corner
-        if rº != sº {
-          if flipVertex(onEdge: e, trackBoundaries: &trackedEdges) {
-            e = trackedEdges[0]
-            f = trackedEdges[1]
-          }
-        }
-        
-        // Add the internal vertices
-        // Add pº near the incoming edge
-        var shell = addVertex(near: e, vertex: pº)!
-        var a = shell.first!
-        let a0 = 3 * (a / 3)
-
-        // This can break f
-        // Either added on or inside
-        if 3 == shell.count {
-          // Added inside
-          // Was f disturbed?
-          for i in 1...2 {
-            if f == a0 + (a + i) % 3 {
-              f = shell[i]
-              trackedEdges[1] = f
-              break
-            }
-          }
-        } else {
-          // Added on the edge
-          if f == a0 + (a + 2) % 3 { // a2
-            f = shell[1] // d2
-            trackedEdges[1] = f
-          } else {
-            let b = halfEdges[a]
-            if b > BoundaryEdge {
-              let b0 = 3 * (b / 3)
-              if f == b0 + (b + 1) % 3 { // b1
-                f = shell[2] // c1
-                trackedEdges[1] = f
-              }
-            } // End of not a boundary
-          } // End of not disturbed on shell[1
-        }
-        
-        // Now we can update the mesh
-        var a2 = a0 + (a + 2) % 3
-        if flipVertex(onEdge: a2, trackBoundaries: &trackedEdges) {
-          e = trackedEdges[0]
-          f = trackedEdges[1]
-          if halfEdges[f] > BoundaryEdge {
-            showVoronoi(label: "fo_", type: "Delaunay")
-            print("Edge \(f) Vertex \(vertices[f]) Not a bouondary ")
-          }
-        }
->>>>>>> 957a50fb
 
         // Add qº near the outgoing edge
         if qº != pº {
@@ -1580,7 +1399,6 @@
           // By construction should never duplicate a point
           shell = addVertex(near: f, vertex: qº)!
           a = shell.first!
-<<<<<<< HEAD
           a0 = 3 * (a / 3)
           
           // Update f
@@ -1588,19 +1406,13 @@
           
           // Now proceed
           a2 = a0 + (a + 2) % 3
-=======
-          a2 = 3 * (a / 3) + (a + 2) % 3
->>>>>>> 957a50fb
           if flipVertex(onEdge: a2, trackBoundaries: &trackedEdges) {
             e = trackedEdges[0]
             f = trackedEdges[1]
           }
           showVoronoi(label: "fo_", type: "Delaunay")
-<<<<<<< HEAD
           
           if showMe > 1 { showLoop(label: "Flipped Vertex => \(qº)", f) }
-=======
->>>>>>> 957a50fb
         }
         
         // Anticlockwise search for an edge connected to the hub h
@@ -1623,8 +1435,6 @@
                 
         // Debug
         showVoronoi(label: "fo_", type: "Delaunay")
-<<<<<<< HEAD
-=======
         
         // Experimental - remove vertex before edge can go stale
         // Find first loop edge which will survive -
@@ -1638,24 +1448,6 @@
           if list[hIndex] != vertices[a2] { break }
           a = Triangulation.hullNext[a]!
         } while a != f
-        if a == f { throw triangulationError.initError("Cannot find edge connected to hub \(list[hIndex])") }
-        
-        // remove this vertex
-        removeVertex(from: hubEdge)
->>>>>>> 957a50fb
-        
-        // Experimental - remove vertex before edge can go stale
-        // Find first loop edge which will survive -
-        // Start at rº; which is recorded on f
-        a = Triangulation.hullNext[f]!
-        repeat {
-          let a0 = 3 * (a / 3)
-          let a2 = a0 + (a + 2) % 3
-          
-          // Have we found a loop edge which is not connected to the hub?
-          if list[hIndex] != vertices[a2] { break }
-          a = Triangulation.hullNext[a]!
-        } while a != f
         if a == f { throw triangulationError.initError("Cannot find edge not connected to hub \(list[hIndex])") }
         
         // remove this vertex
@@ -1668,12 +1460,9 @@
         repeat {
           f = e
           e = Triangulation.hullPrev[f]!
-<<<<<<< HEAD
           if e == a {
             throw triangulationError.initError("Cannot find edge connected to rº \(rº)")
           }
-=======
->>>>>>> 957a50fb
         } while vertices[e] != rº
         
         // Next list
@@ -1685,18 +1474,12 @@
 
     // Fourth Pass
     // Balance the remaining loop edges by adding image vertices
-<<<<<<< HEAD
     if showMe != 0 {
       print("Pass 4")
-=======
-    if showMe > 0 {
-      print("Pass 5")
->>>>>>> 957a50fb
       print("\tAdd Image Vertices")
     }
     try! addImages()
   }
-<<<<<<< HEAD
  
   func showLoop(label title:String, _ start:Int) {
     print("# \(title)")
@@ -1716,8 +1499,6 @@
     print("  - list: [\(vString)]")
   }
   
-=======
->>>>>>> 957a50fb
   
   // Flip around a vertex
   mutating func flipVertex(onEdge e:Int, trackBoundaries boundaryList:inout Array<Int>) -> Bool {
@@ -1747,11 +1528,7 @@
     var a = e
     
     // Debugging
-<<<<<<< HEAD
     if showMe > 1 {
-=======
-    if showMe > 0 {
->>>>>>> 957a50fb
       print("Flip Vertex")
     }
     
@@ -1764,10 +1541,6 @@
       
       if showMe > 1 {
         print("\tFlip vertex => \(v)")
-<<<<<<< HEAD
-=======
-        print("\tStack Size => \(vertexStack.count)")
->>>>>>> 957a50fb
       }
       eachEdge: repeat {
         let a0 = 3 * (a/3)
@@ -1856,11 +1629,7 @@
           //let b0 = 3 * (b / 3)
           //let b2 = b0 + (b + 2) % 3
           let w = vertices[a2]
-<<<<<<< HEAD
           if showMe > 1 { print("\t\tFlipped edge connecting \(v) => \(w)") }
-=======
-          if showMe > 0 { print("\t\tFlipped edge connecting \(v) => \(w)") }
->>>>>>> 957a50fb
           
           // We are processing (v) so can be ignored
           // Now add/replace entry for (w)
@@ -1893,11 +1662,7 @@
         // Stop at the stopEdge
       } while a > BoundaryEdge
       
-<<<<<<< HEAD
       if showMe > 1 { print("\tFinished vertex \(v)") }
-=======
-      if showMe > 0 { print("\tFinished vertex \(v)") }
->>>>>>> 957a50fb
       
       // Now get another vertex
       // Query : Does order matter?
@@ -2442,16 +2207,9 @@
       // Save removed triangle id
       emptyTriangles.insert(a0)
       
-<<<<<<< HEAD
       // Save shell edge and vertex
       shellVertices.append(vertices[a1])
       shellEdges.append(a1)
-=======
-      if showMe > 0 {
-        print("\tShell Vertex => \(shell.last!)")
-        showVoronoi(label: "rv_", type:"Delaunay")
-      }
->>>>>>> 957a50fb
       
       // Need to obtain the boundary code (if there is one)
       externalCode = shellCode(halfEdges[a1])
@@ -2594,13 +2352,8 @@
       Triangulation.hullPrev[d] = nil
     }
     
-<<<<<<< HEAD
     if showMe > 2 {
       print("Removed Vertex \(vertices[startEdge])")
-=======
-    if showMe > 0 {
-      print("Removed Vertex \(h)")
->>>>>>> 957a50fb
       //showVoronoi(label: "rv_", type:"Delaunay")
     }
     
@@ -2624,12 +2377,7 @@
       // Join convexZones together
       try! join(loop: convexHullNext, rejoin: true)
       
-<<<<<<< HEAD
       if showMe > 2 {
-=======
-      if showMe > 0 {
->>>>>>> 957a50fb
-        print("Joined convex zone \(z)")
         showVoronoi(label: "jz_", type: "Voronoi")
       }
     } // End of each convex zone
